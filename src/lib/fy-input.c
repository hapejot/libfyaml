/*
 * fy-input.c - YAML input methods
 *
 * Copyright (c) 2019 Pantelis Antoniou <pantelis.antoniou@konsulko.com>
 *
 * SPDX-License-Identifier: MIT
 */
#ifdef HAVE_CONFIG_H
#include "config.h"
#endif

#include <stdio.h>
#include <string.h>
#include <assert.h>
#include <stdlib.h>
#include <stdarg.h>
#include <fcntl.h>
#include <unistd.h>
#include <sys/mman.h>
#include <sys/types.h>
#include <sys/stat.h>
#include <sys/ioctl.h>
#include <errno.h>

#include <libfyaml.h>

#include "fy-parse.h"
#include "fy-ctype.h"

#include "fy-input.h"

struct fy_input *fy_input_alloc(void)
{
	struct fy_input *fyi;

	fyi = malloc(sizeof(*fyi));
	if (!fyi)
		return NULL;
	memset(fyi, 0, sizeof(*fyi));

	fyi->state = FYIS_NONE;
	fyi->refs = 1;

	return fyi;
}

void fy_input_free(struct fy_input *fyi)
{
	if (!fyi)
		return;

	assert(fyi->refs == 1);

	switch (fyi->state) {
	case FYIS_NONE:
	case FYIS_QUEUED:
		/* nothing to do */
		break;
	case FYIS_PARSE_IN_PROGRESS:
	case FYIS_PARSED:
		fy_input_close(fyi);
		break;
	}

	/* always release the memory of the alloc memory */
	switch (fyi->cfg.type) {
	case fyit_alloc:
		free(fyi->cfg.alloc.data);
		break;

	default:
		break;
	}
	if (fyi->name)
		free(fyi->name);

	free(fyi);
}

struct fy_input *fy_input_ref(struct fy_input *fyi)
{
	if (!fyi)
		return NULL;


	assert(fyi->refs + 1 > 0);

	fyi->refs++;

	return fyi;
}

void fy_input_unref(struct fy_input *fyi)
{
	if (!fyi)
		return;

	assert(fyi->refs > 0);

	if (fyi->refs == 1)
		fy_input_free(fyi);
	else
		fyi->refs--;
}

const char *fy_input_get_filename(struct fy_input *fyi)
{
	if (!fyi)
		return NULL;

	return fyi->name;
}

static void fy_input_from_data_setup(struct fy_input *fyi,
				     struct fy_atom *handle, bool simple)
{
	const char *data;
	size_t size;
	unsigned int aflags;

	/* this is an internal method, you'd better to pass garbage */
	data = fy_input_start(fyi);
	size = fy_input_size(fyi);

	fyi->buffer = NULL;
	fyi->allocated = 0;
	fyi->read = 0;
	fyi->chunk = 0;
	fyi->fp = NULL;

	if (!handle)
		goto out;

	memset(handle, 0, sizeof(*handle));

	if (size > 0)
		aflags = fy_analyze_scalar_content(data, size, false);	/* hardcoded yaml mode */
	else
		aflags = FYACF_EMPTY | FYACF_FLOW_PLAIN | FYACF_BLOCK_PLAIN;

	handle->start_mark.input_pos = 0;
	handle->start_mark.line = 0;
	handle->start_mark.column = 0;
	handle->end_mark.input_pos = size;
	handle->end_mark.line = 0;
	handle->end_mark.column = fy_utf8_count(data, size);
	/* if it's plain, all is good */
	if (simple || (aflags & FYACF_FLOW_PLAIN)) {
		handle->storage_hint = size;	/* maximum */
		handle->storage_hint_valid = false;
		handle->direct_output = !!(aflags & FYACF_JSON_ESCAPE);
		handle->style = FYAS_PLAIN;
	} else {
		handle->storage_hint = 0;	/* just calculate */
		handle->storage_hint_valid = false;
		handle->direct_output = false;
		handle->style = FYAS_DOUBLE_QUOTED_MANUAL;
	}
	handle->empty = !!(aflags & FYACF_EMPTY);
	handle->has_lb = !!(aflags & FYACF_LB);
	handle->has_ws = !!(aflags & FYACF_WS);
	handle->starts_with_ws = !!(aflags & FYACF_STARTS_WITH_WS);
	handle->starts_with_lb = !!(aflags & FYACF_STARTS_WITH_LB);
	handle->ends_with_ws = !!(aflags & FYACF_ENDS_WITH_WS);
	handle->ends_with_lb = !!(aflags & FYACF_ENDS_WITH_LB);
	handle->trailing_lb = !!(aflags & FYACF_TRAILING_LB);
	handle->size0 = !!(aflags & FYACF_SIZE0);
	handle->valid_anchor = !!(aflags & FYACF_VALID_ANCHOR);

	handle->chomp = FYAC_STRIP;
	handle->increment = 0;
	handle->fyi = fyi;
	handle->fyi_generation = fyi->generation;
	handle->tabsize = 0;
	handle->json_mode = false;	/* XXX hardcoded */
out:
	fyi->state = FYIS_PARSED;
}

struct fy_input *fy_input_from_data(const char *data, size_t size,
				    struct fy_atom *handle, bool simple)
{
	struct fy_input *fyi;

	if (data && size == (size_t)-1)
		size = strlen(data);

	fyi = fy_input_alloc();
	if (!fyi)
		return NULL;

	fyi->cfg.type = fyit_memory;
	fyi->cfg.userdata = NULL;
	fyi->cfg.memory.data = data;
	fyi->cfg.memory.size = size;

	fy_input_from_data_setup(fyi, handle, simple);

	return fyi;
}

struct fy_input *fy_input_from_malloc_data(char *data, size_t size,
					   struct fy_atom *handle, bool simple)
{
	struct fy_input *fyi;

	if (data && size == (size_t)-1)
		size = strlen(data);

	fyi = fy_input_alloc();
	if (!fyi)
		return NULL;

	fyi->cfg.type = fyit_alloc;
	fyi->cfg.userdata = NULL;
	fyi->cfg.alloc.data = data;
	fyi->cfg.alloc.size = size;

	fy_input_from_data_setup(fyi, handle, simple);

	return fyi;
}

void fy_input_close(struct fy_input *fyi)
{
	if (!fyi)
		return;

	switch (fyi->cfg.type) {
	case fyit_file:
		if (fyi->file.fd != -1) {
			close(fyi->file.fd);
			fyi->file.fd = -1;
		}
		if (fyi->file.addr && fyi->file.addr && fyi->file.addr != MAP_FAILED) {
			munmap(fyi->file.addr, fyi->file.length);
			fyi->file.addr = NULL;
		}
		if (fyi->buffer) {
			free(fyi->buffer);
			fyi->buffer = NULL;
		}
		if (fyi->fp) {
			fclose(fyi->fp);
			fyi->fp = NULL;
		}
		break;

	case fyit_stream:
		if (fyi->buffer) {
			free(fyi->buffer);
			fyi->buffer = NULL;
		}
		memset(&fyi->stream, 0, sizeof(fyi->stream));
		break;

	case fyit_memory:
		/* nothing */
		break;

	case fyit_alloc:
		/* nothing */
		break;

	default:
		break;
	}
}

struct fy_diag *fy_reader_get_diag(struct fy_reader *fyr)
{
	if (fyr && fyr->ops && fyr->ops->get_diag)
		return fyr->ops->get_diag(fyr);

	return NULL;
}

int fy_reader_file_open(struct fy_reader *fyr, const char *filename)
{
	if (!fyr || !filename)
		return -1;

	if (fyr->ops && fyr->ops->file_open)
		return fyr->ops->file_open(fyr, filename);

	return open(filename, O_RDONLY);
}

void fy_reader_reset(struct fy_reader *fyr)
{
	const struct fy_reader_ops *ops;
	struct fy_diag *diag;

	if (!fyr)
		return;

	ops = fyr->ops;
	diag = fyr->diag;

	fy_input_unref(fyr->current_input);

	memset(fyr, 0, sizeof(*fyr));

	/* by default we're always in yaml mode */
	fyr->mode = fyrm_yaml;
	fyr->ops = ops;
	fyr->diag = diag;
	fyr->current_c = -1;
}

void fy_reader_setup(struct fy_reader *fyr, const struct fy_reader_ops *ops)
{
	if (!fyr)
		return;

	fyr->ops = ops;
	fyr->diag = fy_reader_get_diag(fyr);
	fyr->current_input = NULL;
	fy_reader_reset(fyr);
}

void fy_reader_cleanup(struct fy_reader *fyr)
{
	if (!fyr)
		return;

	fy_input_unref(fyr->current_input);
	fyr->current_input = NULL;
	fy_reader_reset(fyr);
}

int fy_reader_input_open(struct fy_reader *fyr, struct fy_input *fyi, const struct fy_reader_input_cfg *icfg)
{
	struct stat sb;
	int rc;

	if (!fyi)
		return -1;

	/* unref any previous input */
	fy_input_unref(fyr->current_input);
	fyr->current_input = fy_input_ref(fyi);

	if (!icfg)
		memset(&fyr->current_input_cfg, 0, sizeof(fyr->current_input_cfg));
	else
		fyr->current_input_cfg = *icfg;

	/* reset common data */
	fyi->buffer = NULL;
	fyi->allocated = 0;
	fyi->read = 0;
	fyi->chunk = 0;
	fyi->fp = NULL;

	switch (fyi->cfg.type) {
	case fyit_file:
		memset(&fyi->file, 0, sizeof(fyi->file));
		fyi->file.fd = fy_reader_file_open(fyr, fyi->cfg.file.filename);
		fyr_error_check(fyr, fyi->file.fd != -1, err_out,
				"failed to open %s",  fyi->cfg.file.filename);

		rc = fstat(fyi->file.fd, &sb);
		fyr_error_check(fyr, rc != -1, err_out,
				"failed to fstat %s", fyi->cfg.file.filename);

		fyi->file.length = sb.st_size;

		/* only map if not zero (and is not disabled) */
		if (sb.st_size > 0 && !fyr->current_input_cfg.disable_mmap_opt) {
			fyi->file.addr = mmap(NULL, sb.st_size, PROT_READ, MAP_PRIVATE,
					fyi->file.fd, 0);

			/* convert from MAP_FAILED to NULL */
			if (fyi->file.addr == MAP_FAILED) {
				fyr_debug(fyr, "mmap failed for file %s",
						fyi->cfg.file.filename);
				fyi->file.addr = NULL;
			}
		}
		/* if we've managed to mmap, we' good */
		if (fyi->file.addr)
			break;

		fyr_debug(fyr, "direct mmap mode unavailable for file %s, switching to stream mode",
				fyi->cfg.file.filename);

		fyi->fp = fdopen(fyi->file.fd, "r");
		fyr_error_check(fyr, rc != -1, err_out,
				"failed to fdopen %s", fyi->cfg.file.filename);

		/* fd ownership assigned to file */
		fyi->file.fd = -1;

		/* switch to stream mode */
		fyi->chunk = sysconf(_SC_PAGESIZE);
		fyi->buffer = malloc(fyi->chunk);
		fyr_error_check(fyr, fyi->buffer, err_out,
				"fy_alloc() failed");
		fyi->allocated = fyi->chunk;
		break;

	case fyit_stream:
		memset(&fyi->stream, 0, sizeof(fyi->stream));
		fyi->chunk = fyi->cfg.stream.chunk;
		if (!fyi->chunk)
			fyi->chunk = sysconf(_SC_PAGESIZE);
		fyi->buffer = malloc(fyi->chunk);
		fyr_error_check(fyr, fyi->buffer, err_out,
				"fy_alloc() failed");
		fyi->allocated = fyi->chunk;
		fyi->fp = fyi->cfg.stream.fp;
		break;

	case fyit_memory:
		/* nothing to do for memory */
		break;

	case fyit_alloc:
		/* nothing to do for memory */
		break;

	default:
		assert(0);
		break;
	}

	fyi->state = FYIS_PARSE_IN_PROGRESS;

	return 0;

err_out:
	fy_input_close(fyi);
	return -1;
}

int fy_reader_input_done(struct fy_reader *fyr)
{
	struct fy_input *fyi;
	void *buf;

	if (!fyr)
		return -1;

	fyi = fyr->current_input;
	if (!fyi)
		return 0;

	switch (fyi->cfg.type) {
	case fyit_file:
		if (fyi->file.addr)
			break;

		/* fall-through */

	case fyit_stream:
		/* chop extra buffer */
		buf = realloc(fyi->buffer, fyr->current_input_pos);
		fyr_error_check(fyr, buf || !fyr->current_input_pos, err_out,
				"realloc() failed");

		fyi->buffer = buf;
		fyi->allocated = fyr->current_input_pos;
		/* increate input generation; required for direct input to work */
		fyi->generation++;
		break;
	default:
		break;

	}

	fyi->state = FYIS_PARSED;
	fy_input_unref(fyi);
	fyr->current_input = NULL;

	return 0;

err_out:
	return -1;
}

const void *fy_reader_ptr_slow_path(struct fy_reader *fyr, size_t *leftp)
{
	struct fy_input *fyi;
	const void *p;
	int left;

	if (fyr->current_ptr) {
		if (leftp)
			*leftp = fyr->current_left;
		return fyr->current_ptr;
	}

	fyi = fyr->current_input;
	if (!fyi)
		return NULL;

	/* tokens cannot cross boundaries */
	switch (fyi->cfg.type) {
	case fyit_file:
		if (fyi->file.addr) {
			left = fyi->file.length - fyr->current_input_pos;
			p = fyi->file.addr + fyr->current_input_pos;
			break;
		}

		/* fall-through */

	case fyit_stream:
		left = fyi->read - fyr->current_input_pos;
		p = fyi->buffer + fyr->current_input_pos;
		break;

	case fyit_memory:
		left = fyi->cfg.memory.size - fyr->current_input_pos;
		p = fyi->cfg.memory.data + fyr->current_input_pos;
		break;

	case fyit_alloc:
		left = fyi->cfg.alloc.size - fyr->current_input_pos;
		p = fyi->cfg.alloc.data + fyr->current_input_pos;
		break;


	default:
		assert(0);	/* no streams */
		p = NULL;
		left = 0;
		break;
	}

	if (leftp)
		*leftp = left;

	fyr->current_ptr = p;
	fyr->current_left = left;
	fyr->current_c = fy_utf8_get(fyr->current_ptr, fyr->current_left, &fyr->current_w);

	return p;
}

const void *fy_reader_input_try_pull(struct fy_reader *fyr, struct fy_input *fyi,
				     size_t pull, size_t *leftp)
{
	const void *p;
	size_t left, pos, size, nread, nreadreq, missing;
	ssize_t snread;
	size_t space __FY_DEBUG_UNUSED__;
	void *buf;

	if (!fyr || !fyi) {
		if (leftp)
			*leftp = 0;
		return NULL;
	}

	p = NULL;
	left = 0;
	pos = fyr->current_input_pos;

	switch (fyi->cfg.type) {
	case fyit_file:

		if (fyi->file.addr) {
			assert(fyi->file.length >= pos);

			left = fyi->file.length - pos;
			if (!left) {
				fyr_debug(fyr, "file input exhausted");
				break;
			}
			p = fyi->file.addr + pos;
			break;
		}

		/* fall-through */

	case fyit_stream:

		assert(fyi->read >= pos);

		left = fyi->read - pos;
		p = fyi->buffer + pos;

		/* enough to satisfy directly */
		if (left >= pull)
			break;

		/* no more */
		if (!fyi->cfg.stream.ignore_stdio && (feof(fyi->fp) || ferror(fyi->fp))) {
			if (!left) {
				fyr_debug(fyr, "input exhausted (EOF)");
				p = NULL;
			}
			break;
		}

		space = fyi->allocated - pos;

		/* if we're missing more than the buffer space */
		missing = pull - left;

		fyr_debug(fyr, "input: space=%zu missing=%zu", space, missing);

		if (missing > 0) {

			/* align size to chunk */
			size = fyi->allocated + missing + fyi->chunk - 1;
			size = size - size % fyi->chunk;

			fyr_debug(fyr, "input buffer missing %zu bytes (pull=%zu)",
					missing, pull);
			buf = realloc(fyi->buffer, size);
			if (!buf) {
				fyr_error(fyr, "realloc() failed");
				goto err_out;
			}

			fyr_debug(fyr, "stream read allocated=%zu new-size=%zu",
					fyi->allocated, size);

			fyi->buffer = buf;
			fyi->allocated = size;
			fyi->generation++;

			space = fyi->allocated - pos;
			p = fyi->buffer + pos;
		}

		/* always try to read up to the allocated space */
		do {
			nreadreq = fyi->allocated - fyi->read;

			if (!fyi->cfg.stream.ignore_stdio) {

<<<<<<< HEAD
            if(fyi->cfg.stream.ignore_stdio) {
                /* this reads the file unbuffered. It should not be intercepted
                 * by fread calls! This will end up in a mess.  */
                nread = read(fileno(fyi->fp), fyi->buffer + fyi->read, nreadreq);
            }
            else 
                nread = fread(fyi->buffer + fyi->read, 1, nreadreq, fyi->fp);
=======
				fyr_debug(fyr, "performing fread request of %zu", nreadreq);
>>>>>>> e0797833

				nread = fread(fyi->buffer + fyi->read, 1, nreadreq, fyi->fp);

				fyr_debug(fyr, "fread returned %zu", nread);

			} else {

				fyr_debug(fyr, "performing read request of %zu", nreadreq);

				do {
					snread = read(fileno(fyi->fp), fyi->buffer + fyi->read, nreadreq);
				} while (snread == -1 && errno == EAGAIN);

				if (snread == -1) {
					fyr_error(fyr, "read() failed");
					goto err_out;
				}

				fyr_debug(fyr, "read returned %zd", snread);

				nread = snread;
			}

			if (!nread)
				break;

			fyi->read += nread;
			left = fyi->read - pos;
		} while (left < pull);

		/* no more, move it to parsed input chunk list */
		if (!left) {
			fyr_debug(fyr, "input exhausted (can't read enough)");
			p = NULL;
		}
		break;

	case fyit_memory:
		assert(fyi->cfg.memory.size >= pos);

		left = fyi->cfg.memory.size - pos;
		if (!left) {
			fyr_debug(fyr, "memory input exhausted");
			break;
		}
		p = fyi->cfg.memory.data + pos;
		break;

	case fyit_alloc:
		assert(fyi->cfg.alloc.size >= pos);

		left = fyi->cfg.alloc.size - pos;
		if (!left) {
			fyr_debug(fyr, "alloc input exhausted");
			break;
		}
		p = fyi->cfg.alloc.data + pos;
		break;


	default:
		assert(0);
		break;

	}

	if (leftp)
		*leftp = left;
	return p;

err_out:
	if (leftp)
		*leftp = 0;
	return NULL;
}

struct fy_input *fy_input_create(const struct fy_input_cfg *fyic)
{
	struct fy_input *fyi = NULL;
	int ret;

	fyi = fy_input_alloc();
	if (!fyi)
		return NULL;
	fyi->cfg = *fyic;

	/* copy filename pointers and switch */
	switch (fyic->type) {
	case fyit_file:
		fyi->name = strdup(fyic->file.filename);
		break;
	case fyit_stream:
		if (fyic->stream.name)
			fyi->name = strdup(fyic->stream.name);
		else if (fyic->stream.fp == stdin)
			fyi->name = strdup("<stdin>");
		else {
			ret = asprintf(&fyi->name, "<stream-%d>",
					fileno(fyic->stream.fp));
			if (ret == -1)
				fyi->name = NULL;
		}
		break;
	case fyit_memory:
		ret = asprintf(&fyi->name, "<memory-@0x%p-0x%p>",
			fyic->memory.data, fyic->memory.data + fyic->memory.size - 1);
		if (ret == -1)
			fyi->name = NULL;
		break;
	case fyit_alloc:
		ret = asprintf(&fyi->name, "<alloc-@0x%p-0x%p>",
			fyic->memory.data, fyic->memory.data + fyic->memory.size - 1);
		if (ret == -1)
			fyi->name = NULL;
		break;
	default:
		assert(0);
		break;
	}
	if (!fyi->name)
		goto err_out;

	fyi->buffer = NULL;
	fyi->allocated = 0;
	fyi->read = 0;
	fyi->chunk = 0;
	fyi->fp = NULL;

	switch (fyi->cfg.type) {
	case fyit_file:
		memset(&fyi->file, 0, sizeof(fyi->file));
		fyi->file.fd = -1;
		fyi->file.addr = MAP_FAILED;
		break;

		/* nothing for those two */
	case fyit_stream:
		memset(&fyi->stream, 0, sizeof(fyi->stream));
		break;

	case fyit_memory:
		/* nothing to do for memory */
		break;

	case fyit_alloc:
		/* nothing to do for memory */
		break;

	default:
		assert(0);
		break;
	}

	return fyi;

err_out:
	fy_input_unref(fyi);
	return NULL;
}

/* ensure that there are at least size octets available */
const void *fy_reader_ensure_lookahead_slow_path(struct fy_reader *fyr, size_t size, size_t *leftp)
{
	const void *p;
	size_t left;

	if (!leftp)
		leftp = &left;

	p = fy_reader_ptr(fyr, leftp);
	if (!p || *leftp < size) {

		fyr_debug(fyr, "ensure lookahead size=%zd left=%zd",
				size, *leftp);

		p = fy_reader_input_try_pull(fyr, fyr->current_input, size, leftp);
		if (!p || *leftp < size)
			return NULL;

		fyr->current_ptr = p;
		fyr->current_left = *leftp;
		fyr->current_c = fy_utf8_get(fyr->current_ptr, fyr->current_left, &fyr->current_w);
	}
	return p;
}

void fy_reader_advance_octets(struct fy_reader *fyr, size_t advance)
{
	struct fy_input *fyi;
	size_t left __FY_DEBUG_UNUSED__;

	assert(fyr);
	assert(fyr->current_input);

	assert(fyr->current_left >= advance);

	fyi = fyr->current_input;

	switch (fyi->cfg.type) {
	case fyit_file:
		if (fyi->file.addr) {
			left = fyi->file.length - fyr->current_input_pos;
			break;
		}
		/* fall-through */

	case fyit_stream:
		left = fyi->read - fyr->current_input_pos;
		break;

	case fyit_memory:
		left = fyi->cfg.memory.size - fyr->current_input_pos;
		break;

	case fyit_alloc:
		left = fyi->cfg.alloc.size - fyr->current_input_pos;
		break;

	default:
		assert(0);	/* no streams */
		break;
	}

	assert(left >= advance);

	fyr->current_input_pos += advance;
	fyr->current_ptr += advance;
	fyr->current_left -= advance;
	fyr->current_pos += advance;

	fyr->current_c = fy_utf8_get(fyr->current_ptr, fyr->current_left, &fyr->current_w);
}<|MERGE_RESOLUTION|>--- conflicted
+++ resolved
@@ -633,17 +633,7 @@
 
 			if (!fyi->cfg.stream.ignore_stdio) {
 
-<<<<<<< HEAD
-            if(fyi->cfg.stream.ignore_stdio) {
-                /* this reads the file unbuffered. It should not be intercepted
-                 * by fread calls! This will end up in a mess.  */
-                nread = read(fileno(fyi->fp), fyi->buffer + fyi->read, nreadreq);
-            }
-            else 
-                nread = fread(fyi->buffer + fyi->read, 1, nreadreq, fyi->fp);
-=======
 				fyr_debug(fyr, "performing fread request of %zu", nreadreq);
->>>>>>> e0797833
 
 				nread = fread(fyi->buffer + fyi->read, 1, nreadreq, fyi->fp);
 
